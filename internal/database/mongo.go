package database

import (
	"context"
	"errors"
	"fmt"
	"log"
	"time"

	"github.com/google/uuid"
	"github.com/modelcontextprotocol/registry/internal/model"
	"go.mongodb.org/mongo-driver/bson"
	"go.mongodb.org/mongo-driver/mongo"
	"go.mongodb.org/mongo-driver/mongo/options"
)

// MongoDB is an implementation of the Database interface using MongoDB
type MongoDB struct {
	client                 *mongo.Client
	database               *mongo.Database
	serverCollection       *mongo.Collection
	verificationCollection *mongo.Collection
<<<<<<< HEAD
	metadataCollection     *mongo.Collection
=======
>>>>>>> aaa4cfc1
}

// NewMongoDB creates a new instance of the MongoDB database
func NewMongoDB(ctx context.Context, connectionURI, databaseName, collectionName, verificationCollectionName string) (*MongoDB, error) {
	// Set client options and connect to MongoDB
	clientOptions := options.Client().ApplyURI(connectionURI)
	client, err := mongo.Connect(ctx, clientOptions)
	if err != nil {
		return nil, err
	}

	// Ping the MongoDB server to verify the connection
	if err = client.Ping(ctx, nil); err != nil {
		return nil, err
	}

	// Get database and collection
	database := client.Database(databaseName)
	serverCollection := database.Collection(collectionName)
	verificationCollection := database.Collection(verificationCollectionName)
<<<<<<< HEAD
	metadataCollection := database.Collection("metadata")
=======
>>>>>>> aaa4cfc1

	// Create indexes for better query performance
	models := []mongo.IndexModel{
		{
			Keys: bson.D{bson.E{Key: "name", Value: 1}},
		},
		{
			Keys:    bson.D{bson.E{Key: "id", Value: 1}},
			Options: options.Index().SetUnique(true),
		},
		// add an index for the combination of name and version
		{
			Keys:    bson.D{bson.E{Key: "name", Value: 1}, bson.E{Key: "version_detail.version", Value: 1}},
			Options: options.Index().SetUnique(true),
		},
	}

	_, err = serverCollection.Indexes().CreateMany(ctx, models)
	if err != nil {
		// Mongo will error if the index already exists, we can ignore this and continue.
		var commandError mongo.CommandError
		if errors.As(err, &commandError) && commandError.Code != 86 {
			return nil, err
		}
		log.Printf("Indexes already exists, skipping.")
	}

	// Create indexes for verification collection
	verificationIndexes := []mongo.IndexModel{
		{
			Keys:    bson.D{bson.E{Key: "domain", Value: 1}},
			Options: options.Index().SetUnique(true),
		},
	}

	_, err = verificationCollection.Indexes().CreateMany(ctx, verificationIndexes)
	if err != nil {
		// Mongo will error if the index already exists, we can ignore this and continue.
		var commandError mongo.CommandError
		if errors.As(err, &commandError) && commandError.Code != 86 {
			return nil, err
		}
		log.Printf("Verification collection indexes already exist, skipping.")
	}

	return &MongoDB{
		client:                 client,
		database:               database,
		serverCollection:       serverCollection,
		verificationCollection: verificationCollection,
<<<<<<< HEAD
		metadataCollection:     metadataCollection,
=======
>>>>>>> aaa4cfc1
	}, nil
}

// List retrieves MCPRegistry entries with optional filtering and pagination
func (db *MongoDB) List(
	ctx context.Context,
	filter map[string]any,
	cursor string,
	limit int,
) ([]*model.Server, string, error) {
	if limit <= 0 {
		// Set default limit if not provided
		limit = 10
	}

	if ctx.Err() != nil {
		return nil, "", ctx.Err()
	}

	// Convert Go map to MongoDB filter
	mongoFilter := bson.M{
		"version_detail.is_latest": true,
	}
	// Map common filter keys to MongoDB document paths
	for k, v := range filter {
		// Handle nested fields with dot notation
		switch k {
		case "version":
			mongoFilter["version_detail.version"] = v
		case "name":
			mongoFilter["name"] = v
		default:
			mongoFilter[k] = v
		}
	}

	// Setup pagination options
	findOptions := options.Find()

	// If cursor is provided, add condition to filter to only get records after the cursor
	if cursor != "" {
		// Validate that the cursor is a valid UUID
		if _, err := uuid.Parse(cursor); err != nil {
			return nil, "", fmt.Errorf("invalid cursor format: %w", err)
		}

		// Fetch the document at the cursor to get its sort values
		var cursorDoc model.Server
		err := db.serverCollection.FindOne(ctx, bson.M{"id": cursor}).Decode(&cursorDoc)
		if err != nil {
			if !errors.Is(err, mongo.ErrNoDocuments) {
				return nil, "", err
			}
			// If cursor document not found, start from beginning
		} else {
			// Use the cursor document's ID to paginate (records with ID > cursor's ID)
			mongoFilter["id"] = bson.M{"$gt": cursor}
		}
	}

	// Set sort order by ID (for consistent pagination)
	findOptions.SetSort(bson.M{"id": 1})

	// Set limit if provided and valid
	if limit > 0 {
		findOptions.SetLimit(int64(limit))
	}

	// Execute find operation with options
	mongoCursor, err := db.serverCollection.Find(ctx, mongoFilter, findOptions)
	if err != nil {
		return nil, "", err
	}
	defer mongoCursor.Close(ctx)

	// Decode results
	var results []*model.Server
	if err = mongoCursor.All(ctx, &results); err != nil {
		return nil, "", err
	}

	// Determine the next cursor
	nextCursor := ""
	if len(results) > 0 && limit > 0 && len(results) >= limit {
		// Use the last item's ID as the next cursor
		nextCursor = results[len(results)-1].ID
	}

	return results, nextCursor, nil
}

// GetByID retrieves a single ServerDetail by its ID
func (db *MongoDB) GetByID(ctx context.Context, id string) (*model.ServerDetail, error) {
	if ctx.Err() != nil {
		return nil, ctx.Err()
	}

	// Create a filter for the ID
	filter := bson.M{"id": id}

	// Find the entry in the database
	var entry model.ServerDetail
	err := db.serverCollection.FindOne(ctx, filter).Decode(&entry)
	if err != nil {
		if errors.Is(err, mongo.ErrNoDocuments) {
			return nil, ErrNotFound
		}
		return nil, fmt.Errorf("error retrieving entry: %w", err)
	}

	// Create and return a ServerDetail from the entry data
	return &entry, nil
}

// Publish adds a new ServerDetail to the database
func (db *MongoDB) Publish(ctx context.Context, serverDetail *model.ServerDetail) error {
	if ctx.Err() != nil {
		return ctx.Err()
	}
	// find a server detail with the same name and check that the current version is greater than the existing one
	filter := bson.M{
		"name":                     serverDetail.Name,
		"version_detail.is_latest": true,
	}

	var existingEntry model.ServerDetail
	err := db.serverCollection.FindOne(ctx, filter).Decode(&existingEntry)
	if err != nil && !errors.Is(err, mongo.ErrNoDocuments) {
		return fmt.Errorf("error checking existing entry: %w", err)
	}

	// check that the current version is greater than the existing one
	if serverDetail.VersionDetail.Version <= existingEntry.VersionDetail.Version {
		return fmt.Errorf("version must be greater than existing version")
	}

	serverDetail.ID = uuid.New().String()
	serverDetail.VersionDetail.IsLatest = true
	serverDetail.VersionDetail.ReleaseDate = time.Now().Format(time.RFC3339)

	// Insert the entry into the database
	_, err = db.serverCollection.InsertOne(ctx, serverDetail)
	if err != nil {
		if mongo.IsDuplicateKeyError(err) {
			return ErrAlreadyExists
		}
		return fmt.Errorf("error inserting entry: %w", err)
	}

	// update the existing entry to not be the latest version
	if existingEntry.ID != "" {
		_, err = db.serverCollection.UpdateOne(
			ctx,
			bson.M{"id": existingEntry.ID},
			bson.M{"$set": bson.M{"version_detail.islatest": false}})
		if err != nil {
			return fmt.Errorf("error updating existing entry: %w", err)
		}
	}

	return nil
}

// ImportSeed imports initial data from a seed file into MongoDB
func (db *MongoDB) ImportSeed(ctx context.Context, seedFilePath string) error {
	// Read the seed file
	servers, err := ReadSeedFile(seedFilePath)
	if err != nil {
		return fmt.Errorf("failed to read seed file: %w", err)
	}

	collection := db.serverCollection

	log.Printf("Importing %d servers into collection %s", len(servers), collection.Name())

	for i, server := range servers {
		if server.ID == "" || server.Name == "" {
			log.Printf("Skipping server %d: ID or Name is empty", i+1)
			continue
		}

		if server.VersionDetail.Version == "" {
			server.VersionDetail.Version = "0.0.1-seed"
			server.VersionDetail.ReleaseDate = time.Now().Format(time.RFC3339)
			server.VersionDetail.IsLatest = true
		}

		// Create filter based on server ID
		filter := bson.M{"id": server.ID}

		// Create update document
		update := bson.M{"$set": server}

		// Use upsert to create if not exists or update if exists
		opts := options.Update().SetUpsert(true)
		result, err := collection.UpdateOne(ctx, filter, update, opts)
		if err != nil {
			log.Printf("Error importing server %s: %v", server.ID, err)
			continue
		}

		switch {
		case result.UpsertedCount > 0:
			log.Printf("[%d/%d] Created server: %s", i+1, len(servers), server.Name)
		case result.ModifiedCount > 0:
			log.Printf("[%d/%d] Updated server: %s", i+1, len(servers), server.Name)
		default:
			log.Printf("[%d/%d] Server already up to date: %s", i+1, len(servers), server.Name)
		}
	}

	log.Println("MongoDB database import completed successfully")
	return nil
}

// Close closes the database connection
func (db *MongoDB) Close() error {
	return db.client.Disconnect(context.Background())
}

// Connection returns information about the database connection
func (db *MongoDB) Connection() *ConnectionInfo {
	isConnected := false
	// Check if the client is connected
	if db.client != nil {
		// A quick ping with 1 second timeout to verify connection
		ctx, cancel := context.WithTimeout(context.Background(), time.Second)
		defer cancel()
		err := db.client.Ping(ctx, nil)
		isConnected = (err == nil)
	}

	return &ConnectionInfo{
		Type:        ConnectionTypeMongoDB,
		IsConnected: isConnected,
		Raw:         db.client,
	}
}

// StoreVerificationToken stores a verification token for a domain (adds to pending tokens)
func (db *MongoDB) StoreVerificationToken(ctx context.Context, domain string, token *model.VerificationToken) error {
	// Try to get existing verification data first
	filter := bson.M{"domain": domain}

	var existingVerification model.DomainVerification
	err := db.verificationCollection.FindOne(ctx, filter).Decode(&existingVerification)

	var verificationTokens *model.VerificationTokens

	if err != nil {
		if errors.Is(err, mongo.ErrNoDocuments) {
			// No existing record - create new verification tokens structure
			verificationTokens = &model.VerificationTokens{
				VerifiedToken: nil,
				PendingTokens: []model.VerificationToken{*token},
			}
		} else {
			// Real error occurred
			return fmt.Errorf("failed to check existing verification tokens: %w", err)
		}
	} else {
		// Document exists - check if it has verification tokens
		if existingVerification.VerificationTokens != nil {
			// Add to existing pending tokens
			verificationTokens = existingVerification.VerificationTokens
			verificationTokens.PendingTokens = append(verificationTokens.PendingTokens, *token)
		} else {
			// Document exists but has no verification tokens - create new structure
			verificationTokens = &model.VerificationTokens{
				VerifiedToken: nil,
				PendingTokens: []model.VerificationToken{*token},
			}
		}
	}

	// Prepare the domain verification
	domainVerification := &model.DomainVerification{
		Domain:             domain,
		VerificationTokens: verificationTokens,
	}

	// Use upsert to either insert or update
	opts := options.Replace().SetUpsert(true)
	_, err = db.verificationCollection.ReplaceOne(ctx, filter, domainVerification, opts)
	if err != nil {
		return fmt.Errorf("failed to store verification token: %w", err)
	}

	return nil
<<<<<<< HEAD
} // GetVerificationTokens retrieves verification tokens by domain
=======
}

// GetVerificationTokens retrieves verification tokens by domain
>>>>>>> aaa4cfc1
func (db *MongoDB) GetVerificationTokens(ctx context.Context, domain string) (*model.VerificationTokens, error) {
	filter := bson.M{
		"domain": domain,
	}

	var domainVerification model.DomainVerification
	err := db.verificationCollection.FindOne(ctx, filter).Decode(&domainVerification)
	if err != nil {
		if errors.Is(err, mongo.ErrNoDocuments) {
			return nil, ErrNotFound
		}
		return nil, fmt.Errorf("failed to get verification tokens: %w", err)
	}

	if domainVerification.VerificationTokens == nil {
		return nil, fmt.Errorf("verification tokens data is missing from domain verification")
	}

	return domainVerification.VerificationTokens, nil
<<<<<<< HEAD
}

// GetVerifiedDomains retrieves all domains that are currently verified
func (db *MongoDB) GetVerifiedDomains(ctx context.Context) ([]string, error) {
	filter := bson.M{
		"domain_verification.status": model.VerificationStatusVerified,
	}

	cursor, err := db.metadataCollection.Find(ctx, filter)
	if err != nil {
		return nil, fmt.Errorf("failed to query verified domains: %w", err)
	}
	defer cursor.Close(ctx)

	var domains []string
	for cursor.Next(ctx) {
		var metadata model.Metadata
		if err := cursor.Decode(&metadata); err != nil {
			log.Printf("Failed to decode metadata: %v", err)
			continue
		}

		if metadata.DomainVerification != nil {
			domains = append(domains, metadata.DomainVerification.Domain)
		}
	}

	if err := cursor.Err(); err != nil {
		return nil, fmt.Errorf("cursor error: %w", err)
	}

	return domains, nil
}

// GetDomainVerification retrieves domain verification details
func (db *MongoDB) GetDomainVerification(ctx context.Context, domain string) (*model.DomainVerification, error) {
	filter := bson.M{
		"domain_verification.domain": domain,
	}

	var metadata model.Metadata
	err := db.metadataCollection.FindOne(ctx, filter).Decode(&metadata)
	if err != nil {
		if errors.Is(err, mongo.ErrNoDocuments) {
			return nil, ErrNotFound
		}
		return nil, fmt.Errorf("failed to get domain verification: %w", err)
	}

	if metadata.DomainVerification == nil {
		return nil, ErrNotFound
	}

	return metadata.DomainVerification, nil
}

// UpdateDomainVerification updates or creates domain verification record
func (db *MongoDB) UpdateDomainVerification(ctx context.Context, domainVerification *model.DomainVerification) error {
	filter := bson.M{
		"domain_verification.domain": domainVerification.Domain,
	}

	update := bson.M{
		"$set": bson.M{
			"domain_verification": domainVerification,
		},
		"$setOnInsert": bson.M{
			"server_id": uuid.New().String(),
		},
	}

	opts := options.Update().SetUpsert(true)
	_, err := db.metadataCollection.UpdateOne(ctx, filter, update, opts)
	if err != nil {
		return fmt.Errorf("failed to update domain verification: %w", err)
	}

	return nil
}

// CleanupOldVerifications removes old verification records before the given time
func (db *MongoDB) CleanupOldVerifications(ctx context.Context, before time.Time) (int, error) {
	filter := bson.M{
		"domain_verification.status": model.VerificationStatusFailed,
		"domain_verification.last_verification_attempt": bson.M{
			"$lt": before,
		},
	}

	result, err := db.metadataCollection.DeleteMany(ctx, filter)
	if err != nil {
		return 0, fmt.Errorf("failed to cleanup old verifications: %w", err)
	}

	return int(result.DeletedCount), nil
=======
>>>>>>> aaa4cfc1
}<|MERGE_RESOLUTION|>--- conflicted
+++ resolved
@@ -20,10 +20,7 @@
 	database               *mongo.Database
 	serverCollection       *mongo.Collection
 	verificationCollection *mongo.Collection
-<<<<<<< HEAD
 	metadataCollection     *mongo.Collection
-=======
->>>>>>> aaa4cfc1
 }
 
 // NewMongoDB creates a new instance of the MongoDB database
@@ -44,10 +41,7 @@
 	database := client.Database(databaseName)
 	serverCollection := database.Collection(collectionName)
 	verificationCollection := database.Collection(verificationCollectionName)
-<<<<<<< HEAD
 	metadataCollection := database.Collection("metadata")
-=======
->>>>>>> aaa4cfc1
 
 	// Create indexes for better query performance
 	models := []mongo.IndexModel{
@@ -98,10 +92,7 @@
 		database:               database,
 		serverCollection:       serverCollection,
 		verificationCollection: verificationCollection,
-<<<<<<< HEAD
 		metadataCollection:     metadataCollection,
-=======
->>>>>>> aaa4cfc1
 	}, nil
 }
 
@@ -391,13 +382,9 @@
 	}
 
 	return nil
-<<<<<<< HEAD
-} // GetVerificationTokens retrieves verification tokens by domain
-=======
 }
 
 // GetVerificationTokens retrieves verification tokens by domain
->>>>>>> aaa4cfc1
 func (db *MongoDB) GetVerificationTokens(ctx context.Context, domain string) (*model.VerificationTokens, error) {
 	filter := bson.M{
 		"domain": domain,
@@ -417,7 +404,6 @@
 	}
 
 	return domainVerification.VerificationTokens, nil
-<<<<<<< HEAD
 }
 
 // GetVerifiedDomains retrieves all domains that are currently verified
@@ -513,6 +499,4 @@
 	}
 
 	return int(result.DeletedCount), nil
-=======
->>>>>>> aaa4cfc1
 }