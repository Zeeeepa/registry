package database

import (
	"context"
	"fmt"
	"log"
	"sort"
	"strconv"
	"strings"
	"sync"
	"time"

	"github.com/google/uuid"
	"github.com/modelcontextprotocol/registry/internal/model"
)

// MemoryDB is an in-memory implementation of the Database interface
type MemoryDB struct {
	entries             map[string]*model.ServerDetail
	domainVerifications map[string]*model.DomainVerification // key: domain
	mu                  sync.RWMutex
}

// NewMemoryDB creates a new instance of the in-memory database
func NewMemoryDB(e map[string]*model.Server) *MemoryDB {
	// Convert Server entries to ServerDetail entries
	serverDetails := make(map[string]*model.ServerDetail)
	for k, v := range e {
		serverDetails[k] = &model.ServerDetail{
			Server: *v,
		}
	}
	return &MemoryDB{
		entries:             serverDetails,
		domainVerifications: make(map[string]*model.DomainVerification),
	}
}

// compareSemanticVersions compares two semantic version strings
// Returns:
//
//	-1 if version1 < version2
//	 0 if version1 == version2
//	+1 if version1 > version2
func compareSemanticVersions(version1, version2 string) int {
	// Simple semantic version comparison
	// Assumes format: major.minor.patch

	parts1 := strings.Split(version1, ".")
	parts2 := strings.Split(version2, ".")

	// Pad with zeros if needed
	maxLen := len(parts1)
	if len(parts2) > maxLen {
		maxLen = len(parts2)
	}

	for len(parts1) < maxLen {
		parts1 = append(parts1, "0")
	}
	for len(parts2) < maxLen {
		parts2 = append(parts2, "0")
	}

	// Compare each part
	for i := 0; i < maxLen; i++ {
		num1, err1 := strconv.Atoi(parts1[i])
		num2, err2 := strconv.Atoi(parts2[i])

		// If parsing fails, fall back to string comparison
		if err1 != nil || err2 != nil {
			if parts1[i] < parts2[i] {
				return -1
			} else if parts1[i] > parts2[i] {
				return 1
			}
			continue
		}

		if num1 < num2 {
			return -1
		} else if num1 > num2 {
			return 1
		}
	}

	return 0
}

// List retrieves all MCPRegistry entries with optional filtering and pagination
//
//gocognit:ignore
func (db *MemoryDB) List(
	ctx context.Context,
	filter map[string]any,
	cursor string,
	limit int,
) ([]*model.Server, string, error) {
	if ctx.Err() != nil {
		return nil, "", ctx.Err()
	}

	if limit <= 0 {
		limit = 10 // Default limit
	}

	db.mu.RLock()
	defer db.mu.RUnlock()

	// Convert all entries to a slice for pagination
	var allEntries []*model.Server
	for _, entry := range db.entries {
		serverCopy := entry.Server
		allEntries = append(allEntries, &serverCopy)
	}

	// Simple filtering implementation
	var filteredEntries []*model.Server
	for _, entry := range allEntries {
		include := true

		// Apply filters if any
		for key, value := range filter {
			switch key {
			case "name":
				if entry.Name != value.(string) {
					include = false
				}
			case "repoUrl":
				if entry.Repository.URL != value.(string) {
					include = false
				}
			case "serverDetail.id":
				if entry.ID != value.(string) {
					include = false
				}
			case "version":
				if entry.VersionDetail.Version != value.(string) {
					include = false
				}
				// Add more filter options as needed
			}
		}

		if include {
			filteredEntries = append(filteredEntries, entry)
		}
	}

	// Find starting point for cursor-based pagination
	startIdx := 0
	if cursor != "" {
		for i, entry := range filteredEntries {
			if entry.ID == cursor {
				startIdx = i + 1 // Start after the cursor
				break
			}
		}
	}

	// Sort filteredEntries by ID for consistent pagination
	sort.Slice(filteredEntries, func(i, j int) bool {
		return filteredEntries[i].ID < filteredEntries[j].ID
	})

	// Apply pagination
	endIdx := startIdx + limit
	if endIdx > len(filteredEntries) {
		endIdx = len(filteredEntries)
	}

	var result []*model.Server
	if startIdx < len(filteredEntries) {
		result = filteredEntries[startIdx:endIdx]
	} else {
		result = []*model.Server{}
	}

	// Determine next cursor
	nextCursor := ""
	if endIdx < len(filteredEntries) {
		nextCursor = filteredEntries[endIdx-1].ID
	}

	return result, nextCursor, nil
}

// GetByID retrieves a single ServerDetail by its ID
func (db *MemoryDB) GetByID(ctx context.Context, id string) (*model.ServerDetail, error) {
	if ctx.Err() != nil {
		return nil, ctx.Err()
	}

	db.mu.RLock()
	defer db.mu.RUnlock()

	if entry, exists := db.entries[id]; exists {
		// Return a copy of the ServerDetail
		serverDetailCopy := *entry
		return &serverDetailCopy, nil
	}

	return nil, ErrNotFound
}

// Publish adds a new ServerDetail to the database
func (db *MemoryDB) Publish(ctx context.Context, serverDetail *model.ServerDetail) error {
	if ctx.Err() != nil {
		return ctx.Err()
	}

	db.mu.Lock()
	defer db.mu.Unlock()

	// check for name
	if serverDetail.Name == "" {
		return ErrInvalidInput
	}

	// check that the name and the version are unique
	// Also check version ordering - don't allow publishing older versions after newer ones
	var latestVersion string
	for _, entry := range db.entries {
		if entry.Name == serverDetail.Name {
			if entry.VersionDetail.Version == serverDetail.VersionDetail.Version {
				return ErrAlreadyExists
			}

			// Track the latest version for this package name
			if latestVersion == "" || compareSemanticVersions(entry.VersionDetail.Version, latestVersion) > 0 {
				latestVersion = entry.VersionDetail.Version
			}
		}
	}

	// If we found existing versions, check if the new version is older than the latest
	if latestVersion != "" && compareSemanticVersions(serverDetail.VersionDetail.Version, latestVersion) < 0 {
		return ErrInvalidVersion
	}

	if serverDetail.Repository.URL == "" {
		return ErrInvalidInput
	}

	// Generate a new ID for the server detail
	serverDetail.ID = uuid.New().String()
	serverDetail.VersionDetail.IsLatest = true // Assume the new version is the latest
	serverDetail.VersionDetail.ReleaseDate = time.Now().Format(time.RFC3339)
	// Store a copy of the entire ServerDetail
	serverDetailCopy := *serverDetail
	db.entries[serverDetail.ID] = &serverDetailCopy

	return nil
}

// ImportSeed imports initial data from a seed file into memory database
func (db *MemoryDB) ImportSeed(ctx context.Context, seedFilePath string) error {
	if ctx.Err() != nil {
		return ctx.Err()
	}

	// Read the seed file
	seedData, err := ReadSeedFile(seedFilePath)
	if err != nil {
		return fmt.Errorf("failed to read seed file: %w", err)
	}

	log.Printf("Importing %d servers into memory database", len(seedData))

	db.mu.Lock()
	defer db.mu.Unlock()

	for i, server := range seedData {
		if server.ID == "" || server.Name == "" {
			log.Printf("Skipping server %d: ID or Name is empty", i+1)
			continue
		}

		// Set default version information if missing
		if server.VersionDetail.Version == "" {
			server.VersionDetail.Version = "0.0.1-seed"
			server.VersionDetail.ReleaseDate = time.Now().Format(time.RFC3339)
			server.VersionDetail.IsLatest = true
		}

		// Store a copy of the server detail
		serverDetailCopy := server
		db.entries[server.ID] = &serverDetailCopy

		log.Printf("[%d/%d] Imported server: %s", i+1, len(seedData), server.Name)
	}

	log.Println("Memory database import completed successfully")
	return nil
}

// Close closes the database connection
// For an in-memory database, this is a no-op
func (db *MemoryDB) Close() error {
	return nil
}

// Connection returns information about the database connection
func (db *MemoryDB) Connection() *ConnectionInfo {
	return &ConnectionInfo{
		Type:        ConnectionTypeMemory,
		IsConnected: true, // Memory DB is always connected
		Raw:         db.entries,
	}
}

// StoreVerificationToken stores a verification token for a domain (adds to pending tokens)
func (db *MemoryDB) StoreVerificationToken(ctx context.Context, domain string, token *model.VerificationToken) error {
	db.mu.Lock()
	defer db.mu.Unlock()

	// Get existing domain verification
	existingVerification, exists := db.domainVerifications[domain]

	var verificationTokens *model.VerificationTokens

	if exists && existingVerification.VerificationTokens != nil {
		// Add to existing pending tokens
		verificationTokens = existingVerification.VerificationTokens
		verificationTokens.PendingTokens = append(verificationTokens.PendingTokens, *token)
	} else {
		// No existing record or no verification tokens - create new structure
		verificationTokens = &model.VerificationTokens{
			VerifiedToken: nil,
			PendingTokens: []model.VerificationToken{*token},
		}
	}

	// Create or update domain verification
	domainVerification := &model.DomainVerification{
		Domain:             domain,
		VerificationTokens: verificationTokens,
	}

	db.domainVerifications[domain] = domainVerification
	return nil
} // GetVerificationTokens retrieves verification tokens by domain
func (db *MemoryDB) GetVerificationTokens(ctx context.Context, domain string) (*model.VerificationTokens, error) {
	db.mu.RLock()
	defer db.mu.RUnlock()

	domainVerification, exists := db.domainVerifications[domain]
	if !exists {
		return nil, ErrNotFound
	}

	if domainVerification.VerificationTokens == nil {
		return nil, fmt.Errorf("verification tokens data is missing from domain verification")
	}

<<<<<<< HEAD
	return metadata.VerificationToken, nil
}

// GetVerifiedDomains retrieves all domains that are currently verified
func (db *MemoryDB) GetVerifiedDomains(ctx context.Context) ([]string, error) {
	db.mu.RLock()
	defer db.mu.RUnlock()

	var domains []string
	for _, metadata := range db.metadata {
		if metadata.DomainVerification != nil &&
			metadata.DomainVerification.Status == model.VerificationStatusVerified {
			domains = append(domains, metadata.DomainVerification.Domain)
		}
	}

	return domains, nil
}

// GetDomainVerification retrieves domain verification details
func (db *MemoryDB) GetDomainVerification(ctx context.Context, domain string) (*model.DomainVerification, error) {
	db.mu.RLock()
	defer db.mu.RUnlock()

	for _, metadata := range db.metadata {
		if metadata.DomainVerification != nil &&
			metadata.DomainVerification.Domain == domain {
			return metadata.DomainVerification, nil
		}
	}

	return nil, ErrNotFound
}

// UpdateDomainVerification updates or creates domain verification record
func (db *MemoryDB) UpdateDomainVerification(ctx context.Context, domainVerification *model.DomainVerification) error {
	db.mu.Lock()
	defer db.mu.Unlock()

	// Find existing metadata entry for this domain or create a new one
	var targetMetadata *model.Metadata
	var targetServerID string

	for serverID, metadata := range db.metadata {
		if metadata.DomainVerification != nil &&
			metadata.DomainVerification.Domain == domainVerification.Domain {
			targetMetadata = metadata
			targetServerID = serverID
			break
		}
	}

	if targetMetadata == nil {
		// Create new metadata entry
		targetServerID = uuid.New().String()
		targetMetadata = &model.Metadata{
			ServerID: targetServerID,
		}
		db.metadata[targetServerID] = targetMetadata
	}

	targetMetadata.DomainVerification = domainVerification
	return nil
}

// CleanupOldVerifications removes old verification records before the given time
func (db *MemoryDB) CleanupOldVerifications(ctx context.Context, before time.Time) (int, error) {
	db.mu.Lock()
	defer db.mu.Unlock()

	count := 0
	for serverID, metadata := range db.metadata {
		if metadata.DomainVerification != nil {
			// Remove records that are old and have failed status
			if metadata.DomainVerification.Status == model.VerificationStatusFailed &&
				metadata.DomainVerification.LastVerificationAttempt.Before(before) {
				delete(db.metadata, serverID)
				count++
			}
		}
	}

	return count, nil
=======
	return domainVerification.VerificationTokens, nil
>>>>>>> 57fe1adc
}<|MERGE_RESOLUTION|>--- conflicted
+++ resolved
@@ -353,8 +353,7 @@
 		return nil, fmt.Errorf("verification tokens data is missing from domain verification")
 	}
 
-<<<<<<< HEAD
-	return metadata.VerificationToken, nil
+	return domainVerification.VerificationTokens, nil
 }
 
 // GetVerifiedDomains retrieves all domains that are currently verified
@@ -437,7 +436,4 @@
 	}
 
 	return count, nil
-=======
-	return domainVerification.VerificationTokens, nil
->>>>>>> 57fe1adc
 }